--- conflicted
+++ resolved
@@ -3,16 +3,10 @@
 import { StreamingSource } from "../types/stream.types";
 import { PuppeteerActions } from "../services/implementations/puppeteer/PuppeteerActions";
 import { DockerCommands } from "../services/implementations/docker/DockerCommands";
-<<<<<<< HEAD
-
-export const getLatestScreenshot = async (
-  source?: StreamingSource,
-): Promise<string | null> => {
-=======
 import { IProcessedScreenshot } from "../services/interfaces/BrowserService";
 
 export const getLatestScreenshot = async (
-  source?: StreamingSource,
+  source?: StreamingSource
 ): Promise<IProcessedScreenshot> => {
   let screenshot: IProcessedScreenshot = {
     image: "",
@@ -21,58 +15,32 @@
     scrollPosition: -1,
     originalImage: "",
   };
->>>>>>> b2bcc274
   try {
     if (source === "chrome-puppeteer") {
       // For Puppeteer, get screenshot from the active page
       try {
         // Since getScreenshot is private, we'll use a dummy action to get a screenshot
-<<<<<<< HEAD
-        const result = await PuppeteerActions.type("");
-        console.log("result ==>", result);
-        return result.screenshot;
-      } catch (error) {
-        console.log("No active Puppeteer session");
-        return null;
-=======
         //infer the screenshot
         screenshot = await PuppeteerActions.captureScreenshot();
       } catch (error) {
         console.log("No active Puppeteer session", error);
->>>>>>> b2bcc274
       }
     } else if (source === "ubuntu-docker-vnc") {
       // For Docker, get screenshot from the active container
       try {
         const containerName = "factif-vnc";
-        const containerStatus =
-          await DockerCommands.checkContainerStatus(containerName);
+        const containerStatus = await DockerCommands.checkContainerStatus(
+          containerName
+        );
         if (
           containerStatus.exists &&
           containerStatus.running &&
           containerStatus.id
         ) {
           const screenshotPath = `/tmp/screenshot_${Date.now()}.png`;
-<<<<<<< HEAD
-          return await DockerCommands.takeScreenshot(
-            containerStatus.id,
-            screenshotPath,
-          );
-        }
-      } catch (error) {
-        console.log("No active Docker VNC session");
-        return null;
-      }
-    }
-    return null;
-  } catch (error) {
-    console.error("Error getting latest screenshot:", error);
-    return null;
-  }
-=======
           const currentScreenshot = await DockerCommands.takeScreenshot(
             containerStatus.id,
-            screenshotPath,
+            screenshotPath
           );
           screenshot.image = currentScreenshot;
           screenshot.originalImage = currentScreenshot;
@@ -85,13 +53,12 @@
     console.error("Error getting latest screenshot:", error);
   }
   return screenshot;
->>>>>>> b2bcc274
 };
 
 export const saveScreenshot = async (
-  screenshot: string,
+  screenshot: IProcessedScreenshot,
   folderPath: string,
-  chatId: string,
+  chatId: string
 ): Promise<string> => {
   try {
     const screenshotDir = path.join(folderPath, chatId || "", "screenshots");
@@ -103,7 +70,7 @@
     const fileName = `screenshot_${Date.now()}.jpg`;
     const filePath = path.join(screenshotDir, fileName);
     // Save the screenshot
-    fs.writeFileSync(filePath, Buffer.from(screenshot, "base64"));
+    fs.writeFileSync(filePath, Buffer.from(screenshot.image, "base64"));
     console.log(`Screenshot saved: ${filePath}`);
 
     // Return the relative path of the saved screenshot
