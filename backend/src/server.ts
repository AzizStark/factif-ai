import dotenv from "dotenv";
dotenv.config();

<<<<<<< HEAD
import express from 'express';
import cors from 'cors';
import { createServer } from 'http';
import { Server as SocketServer } from 'socket.io';
import { config } from './config';
import { errorHandler } from './middleware/errorHandler';
import chatRoutes from './routes/chatRoutes';
import fileSystemRoutes from './routes/fileSystemRoutes';
import actionRoutes from './routes/actionRoutes';
import exploreRoutes from './routes/exploreRoutes';
import StreamingSourceService from './services/StreamingSourceService';
import { StreamingController } from './controllers/streamingController';
import { ActionExecutorService } from './services/actionExecutorService';
=======
import express from "express";
import cors from "cors";
import { createServer } from "http";
import { Server as SocketServer } from "socket.io";
import { config } from "./config";
import { errorHandler } from "./middleware/errorHandler";
import chatRoutes from "./routes/chatRoutes";
import fileSystemRoutes from "./routes/fileSystemRoutes";
import actionRoutes from "./routes/actionRoutes";
import StreamingSourceService from "./services/StreamingSourceService";
import { StreamingController } from "./controllers/streamingController";
import { ActionExecutorService } from "./services/actionExecutorService";
>>>>>>> b2bcc274

const app = express();
const httpServer = createServer(app);

const allowedOrigins = ["http://localhost:5173", "http://localhost:5174"];

// Configure Socket.IO with CORS
const io = new SocketServer(httpServer, {
  cors: {
    origin: allowedOrigins,
    methods: ["GET", "POST", "OPTIONS"],
    credentials: true,
    allowedHeaders: ["Content-Type"],
  },
  pingTimeout: 60000,
  pingInterval: 25000,
});

// Initialize services and controllers
export const streamingService = new StreamingSourceService(io);
export const actionExecutorService = new ActionExecutorService({ io });
const streamingController = new StreamingController(streamingService);

// Middleware
app.use(
  cors({
    origin: (origin, callback) => {
      if (!origin || allowedOrigins.includes(origin)) {
        callback(null, true);
      } else {
        callback(new Error("Not allowed by CORS"));
      }
    },
    credentials: true,
    methods: ["GET", "POST", "OPTIONS"],
    allowedHeaders: ["Content-Type"],
  }),
);

// Configure JSON body parser with increased limit
app.use(express.json({ limit: "50mb" }));

// Routes
<<<<<<< HEAD
app.use('/api/', chatRoutes);
app.use('/api/filesystem', fileSystemRoutes);
app.use('/api/actions', actionRoutes);
app.use('/api/explore', exploreRoutes);
=======
app.use("/api/", chatRoutes);
app.use("/api/filesystem", fileSystemRoutes);
app.use("/api/actions", actionRoutes);
>>>>>>> b2bcc274

// Socket.io connection handling
io.on("connection", (socket) => {
  console.log("New connection established.");

  // Streaming related events
  socket.on("start-stream", (params) =>
    streamingController.handleStartStream(socket, params),
  );
  socket.on("browser-action", (params) =>
    streamingController.handleBrowserAction(socket, params),
  );
  socket.on("request-screenshot", (params) =>
    streamingController.handleRequestScreenshot(socket, params),
  );
  socket.on("stop-browser", (params) =>
    streamingController.handleStopBrowser(socket, params),
  );
  socket.on("disconnect", () => streamingController.handleDisconnect());

  socket.on("error", (error) => {
    socket.emit("browser-error", {
      message: error?.message || "Unknown error occurred",
    });
  });
});

// Global error handler
app.use(errorHandler);

// Start server
httpServer.listen(config.port, () => {
  io.sockets.emit("browser-console", {
    type: "info",
    message: `Server running on port ${config.port}`,
  });
});

// Handle server errors
httpServer.on("error", (error) => {
  io.sockets.emit("browser-console", {
    type: "error",
    message: `Server error: ${error.message || "Unknown error"}`,
  });
});<|MERGE_RESOLUTION|>--- conflicted
+++ resolved
@@ -1,21 +1,6 @@
 import dotenv from "dotenv";
 dotenv.config();
 
-<<<<<<< HEAD
-import express from 'express';
-import cors from 'cors';
-import { createServer } from 'http';
-import { Server as SocketServer } from 'socket.io';
-import { config } from './config';
-import { errorHandler } from './middleware/errorHandler';
-import chatRoutes from './routes/chatRoutes';
-import fileSystemRoutes from './routes/fileSystemRoutes';
-import actionRoutes from './routes/actionRoutes';
-import exploreRoutes from './routes/exploreRoutes';
-import StreamingSourceService from './services/StreamingSourceService';
-import { StreamingController } from './controllers/streamingController';
-import { ActionExecutorService } from './services/actionExecutorService';
-=======
 import express from "express";
 import cors from "cors";
 import { createServer } from "http";
@@ -25,10 +10,10 @@
 import chatRoutes from "./routes/chatRoutes";
 import fileSystemRoutes from "./routes/fileSystemRoutes";
 import actionRoutes from "./routes/actionRoutes";
+import exploreRoutes from "./routes/exploreRoutes";
 import StreamingSourceService from "./services/StreamingSourceService";
 import { StreamingController } from "./controllers/streamingController";
 import { ActionExecutorService } from "./services/actionExecutorService";
->>>>>>> b2bcc274
 
 const app = express();
 const httpServer = createServer(app);
@@ -65,23 +50,17 @@
     credentials: true,
     methods: ["GET", "POST", "OPTIONS"],
     allowedHeaders: ["Content-Type"],
-  }),
+  })
 );
 
 // Configure JSON body parser with increased limit
 app.use(express.json({ limit: "50mb" }));
 
 // Routes
-<<<<<<< HEAD
-app.use('/api/', chatRoutes);
-app.use('/api/filesystem', fileSystemRoutes);
-app.use('/api/actions', actionRoutes);
-app.use('/api/explore', exploreRoutes);
-=======
 app.use("/api/", chatRoutes);
 app.use("/api/filesystem", fileSystemRoutes);
 app.use("/api/actions", actionRoutes);
->>>>>>> b2bcc274
+app.use("/api/explore", exploreRoutes);
 
 // Socket.io connection handling
 io.on("connection", (socket) => {
@@ -89,16 +68,16 @@
 
   // Streaming related events
   socket.on("start-stream", (params) =>
-    streamingController.handleStartStream(socket, params),
+    streamingController.handleStartStream(socket, params)
   );
   socket.on("browser-action", (params) =>
-    streamingController.handleBrowserAction(socket, params),
+    streamingController.handleBrowserAction(socket, params)
   );
   socket.on("request-screenshot", (params) =>
-    streamingController.handleRequestScreenshot(socket, params),
+    streamingController.handleRequestScreenshot(socket, params)
   );
   socket.on("stop-browser", (params) =>
-    streamingController.handleStopBrowser(socket, params),
+    streamingController.handleStopBrowser(socket, params)
   );
   socket.on("disconnect", () => streamingController.handleDisconnect());
 
