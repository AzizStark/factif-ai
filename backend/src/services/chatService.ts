--- conflicted
+++ resolved
@@ -9,12 +9,8 @@
 import { ExploreModeAnthropicProvider } from "./llm/ExploreModeAnthropicProvider";
 import { OpenAIProvider } from "./llm/OpenAIProvider";
 import { GeminiProvider } from "./llm/GeminiProvider";
-<<<<<<< HEAD
 import { AnthropicProvider } from "./llm/AnthropicProvider";
-=======
-import { trimHistory } from "../utils/historyManager";
 import { IProcessedScreenshot } from "./interfaces/BrowserService";
->>>>>>> b2bcc274
 
 export class ChatService {
   private static provider: LLMProvider;
@@ -57,15 +53,11 @@
     res: Response,
     message: string,
     history: ChatMessage[] = [],
-<<<<<<< HEAD
     mode: Modes = Modes.REGRESSION,
     type: ExploreActionTypes = ExploreActionTypes.EXPLORE,
-    imageData?: string,
-=======
     imageData: IProcessedScreenshot,
->>>>>>> b2bcc274
     source?: StreamingSource,
-    omniParserResult?: OmniParserResult,
+    omniParserResult?: OmniParserResult
   ): Promise<void> {
     // Get the current model based on provider
     const model = (() => {
@@ -105,7 +97,7 @@
         type,
         source,
         imageData,
-        omniParserResult,
+        omniParserResult
       );
     } catch (error) {
       console.error("Error streaming response:", error);
