--- conflicted
+++ resolved
@@ -1,4 +1,9 @@
-import { BrowserRouter, Routes, Route } from "react-router-dom";
+import {
+  BrowserRouter as Router,
+  Routes,
+  Route,
+  Navigate,
+} from "react-router-dom";
 import { Header } from "./components/Header/Header";
 import { Chat } from "./components/Chat/Chat";
 import { Preview } from "./components/Preview/Preview";
@@ -7,12 +12,6 @@
 import ExploreMode from "./components/ExploreMode/ExploreMode";
 import { AppProvider } from "./contexts/AppContext";
 import { NextUIProvider } from "@nextui-org/react";
-import {
-  BrowserRouter as Router,
-  Routes,
-  Route,
-  Navigate,
-} from "react-router-dom";
 import "./App.css";
 import { ExploreModeProvider } from "@/contexts/ExploreModeContext.tsx";
 
@@ -20,7 +19,6 @@
   return (
     <NextUIProvider>
       <AppProvider>
-<<<<<<< HEAD
         <ExploreModeProvider>
           <Router>
             <div className="fixed inset-0 flex flex-col bg-[#1e1e1e] overflow-hidden dark">
@@ -58,36 +56,6 @@
             </div>
           </Router>
         </ExploreModeProvider>
-=======
-        <BrowserRouter>
-          <div className="fixed inset-0 flex flex-col bg-[#1e1e1e] overflow-hidden dark">
-            {/* Header - fixed height */}
-            <div className="h-14 flex-none border-b border-[#2d2d2d]">
-              <Header />
-            </div>
-
-            {/* Main content */}
-            <div className="flex-1 flex overflow-hidden">
-              {/* Left panel - Chat/Browser Use */}
-              <div className="w-[450px] flex-shrink-0 border-r border-[#2d2d2d]">
-                <Routes>
-                  <Route path="/" element={<Chat />} />
-                </Routes>
-              </div>
-
-              {/* Middle panel - Preview and Console */}
-              <div className="flex-1 flex flex-col min-w-0">
-                <div className="flex-1 min-h-0 overflow-hidden">
-                  <Preview />
-                </div>
-                <Console />
-              </div>
-              {/* Right panel - Explorer */}
-              <Explorer />
-            </div>
-          </div>
-        </BrowserRouter>
->>>>>>> b2bcc274
       </AppProvider>
     </NextUIProvider>
   );
