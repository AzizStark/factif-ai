import {
  ActionResult,
  CompleteTask,
  FollowupQuestion,
  IProcessedMessagePart,
  MessagePart,
  PerformAction,
} from "@/types/message.types.ts";

export class MessagePatterns {
  private static patterns = {
    followupQuestion:
      /<ask_followup_question>[\s\n]*<question>[\s\n]*(.*?)[\s\n]*<\/question>[\s\n]*<\/ask_followup_question>/s,
    completeTask:
      /<complete_task>[\s\n]*<result>([\s\S]*?)<\/result>(?:[\s\n]*<command>(.*?)<\/command>)?[\s\n]*<\/complete_task>/s,
    performAction:
      /<perform_action>[\s\S]*?<action>(.*?)<\/action>(?:[\s\S]*?<url>(.*?)<\/url>)?(?:[\s\S]*?<coordinate>(.*?)<\/coordinate>)?(?:[\s\S]*?<text>(.*?)<\/text>)?(?:[\s\S]*?<key>(.*?)<\/key>)?(?:[\s\S]*?<about_this_action>(.*?)<\/about_this_action>)?(?:[\s\S]*?<marker_number>(.*?)<\/marker_number>)?[\s\S]*?<\/perform_action>/s,
    actionResult:
      /<perform_action_result>[\s\S]*?<action_status>(success|error)<\/action_status>[\s\S]*?<action_message>(.*?)<\/action_message>(?:[\s\S]*?<screenshot>(.*?)<\/screenshot>)?(?:[\s\S]*?<omni_parser>(.*?)<\/omni_parser>)?[\s\S]*?<\/perform_action_result>/s,
    exploreOutput:
      /<explore_output>[\s\n]* <clickable_element>[\s\n](?:<text>[\s\S]*?<\/text>)?(?:[\s\n]*<coordinates>[\s\S]*?<\/coordinates>)?(?:[\s\n]*<about_this_element>[\s\S]*?<\/about_this_element>)?[\s\n]*<\/clickable_element>[\s\n]*<\/explore_output>/s,
  };

  static parseMessage(text: string): MessagePart[] {
    const parts: MessagePart[] = [];

    // Define all possible tag pairs with their closing tags
    const tagPairs = [
      {
        open: "<ask_followup_question>",
        close: "</ask_followup_question>",
        processor: this.processFollowupQuestion.bind(this),
      },
      {
        open: "<complete_task>",
        close: "</complete_task>",
        processor: this.processCompleteTaskMatch.bind(this),
      },
      {
        open: "<perform_action>",
        close: "</perform_action>",
        processor: this.performActionMatch.bind(this),
      },
      {
        open: "<perform_action_result>",
        close: "</perform_action_result>",
        processor: this.performActionResultMatch.bind(this),
      },
<<<<<<< HEAD
      {
        open: "<explore_output>",
        close: "</explore_output>",
        processor: this.processExploreOutput.bind(this),
      },
=======
>>>>>>> b2bcc274
    ];

    let remainingText = text;

    while (remainingText.length > 0) {
      // Find the first occurrence of any opening tag
      const tagStarts = tagPairs
        .map((pair) => ({
          pair,
          index: remainingText.indexOf(pair.open),
        }))
        .filter((t) => t.index !== -1);

      if (tagStarts.length === 0) {
        // No more tags found, add remaining text if any
        if (remainingText.trim()) {
          parts.push({
            type: "text",
            content: remainingText.trim(),
          });
        }
        break;
      }

      // Get the earliest tag
      const earliestTag = tagStarts.reduce((min, curr) =>
        curr.index < min.index ? curr : min,
      );

      // Add any text before the tag
      const preText = remainingText.slice(0, earliestTag.index).trim();
      if (preText) {
        parts.push({
          type: "text",
          content: preText,
        });
      }

      // Find the matching closing tag
      const closeIndex = remainingText.indexOf(
        earliestTag.pair.close,
        earliestTag.index + earliestTag.pair.open.length,
      );

      if (closeIndex === -1) {
        // No closing tag found, treat the opening tag as text
        parts.push({
          type: "text",
          content: remainingText.slice(
            earliestTag.index,
            earliestTag.index + earliestTag.pair.open.length,
          ),
        });
        remainingText = remainingText.slice(
          earliestTag.index + earliestTag.pair.open.length,
        );
        continue;
      }

      // Extract the full tag content
      const fullTag = remainingText.slice(
        earliestTag.index,
        closeIndex + earliestTag.pair.close.length,
      );

      // Process the tag
      const processedMatch = earliestTag.pair.processor(fullTag);
      if (processedMatch) {
        parts.push(processedMatch.part);
      }

      // Move past this tag
      remainingText = remainingText.slice(
        closeIndex + earliestTag.pair.close.length,
      );
    }

    return parts;
  }

  private static performActionMatch(
    fullMatch: string,
  ): IProcessedMessagePart | null {
    const actionMatch = fullMatch.match(this.patterns.performAction);
    let match = null;
    if (actionMatch) {
      match = {
        length: fullMatch.length,
        part: {
          type: "perform_action",
          action: actionMatch[1],
          ...(actionMatch[2] && { url: actionMatch[2] }),
          ...(actionMatch[3] && { coordinate: actionMatch[3] }),
          ...(actionMatch[4] && { text: actionMatch[4] }),
          ...(actionMatch[5] && { key: actionMatch[5] }),
        } as PerformAction,
      };
    }
    return match;
  }

  private static performActionResultMatch(
    fullMatch: string,
  ): IProcessedMessagePart | null {
    const resultMatch = fullMatch.match(this.patterns.actionResult);
    let match = null;
    if (resultMatch) {
      match = {
        length: fullMatch.length,
        part: {
          type: "action_result",
          status: resultMatch[1] as "success" | "error",
          message: resultMatch[2],
          ...(resultMatch[3] && { screenshot: resultMatch[3] }),
          ...(resultMatch[4] && {
            omniParserResult: JSON.parse(resultMatch[4]),
          }),
        } as ActionResult,
      };
    }
    return match;
  }

  private static processCompleteTaskMatch(
    fullMatch: string,
  ): IProcessedMessagePart | null {
    const result = fullMatch.match(this.patterns.completeTask)?.[1];
    const command = fullMatch.match(this.patterns.completeTask)?.[2];
    let match = null;
    if (result) {
      match = {
        length: fullMatch.length,
        part: {
          type: "complete_task",
          result,
          ...(command && { command }),
        } as CompleteTask,
      };
    }
    return match;
  }

  private static processFollowupQuestion(
    fullMatch: string,
  ): IProcessedMessagePart | null {
    const question = fullMatch.match(this.patterns.followupQuestion)?.[1];
    let match = null;
    if (question) {
      match = {
        length: fullMatch.length,
        part: { type: "followup_question", question } as FollowupQuestion,
      };
    }
    return match;
  }

  static extractAction(text: string): PerformAction | null {
    const match = text.match(this.patterns.performAction);
    if (!match) return null;

    return {
      type: "perform_action",
      action: match[1],
      ...(match[2] && { url: match[2] }),
      ...(match[3] && { coordinate: match[3] }),
      ...(match[4] && { text: match[4] }),
      ...(match[5] && { key: match[5] }),
    };
  }

  static processExploreOutput(inputString: string): IProcessedMessagePart {
    const regex =
      /<clickable_element>[\s\S]*?<text>(.*?)<\/text>[\s\S]*?<coordinates>(.*?)<\/coordinates>[\s\S]*?<about_this_element>(.*?)<\/about_this_element>[\s\S]*?<\/clickable_element>/g;
    const clickableElements = [];
    let match;

    while ((match = regex.exec(inputString)) !== null) {
      clickableElements.push({
        text: match[1].trim(),
        coordinates: match[2].trim(),
        aboutThisElement: match[3].trim(),
      });
    }

    return {
      part: {
        type: "explore_output",
        clickableElements,
      },
      length: inputString.length,
    };
  }
}<|MERGE_RESOLUTION|>--- conflicted
+++ resolved
@@ -46,14 +46,11 @@
         close: "</perform_action_result>",
         processor: this.performActionResultMatch.bind(this),
       },
-<<<<<<< HEAD
       {
         open: "<explore_output>",
         close: "</explore_output>",
         processor: this.processExploreOutput.bind(this),
       },
-=======
->>>>>>> b2bcc274
     ];
 
     let remainingText = text;
